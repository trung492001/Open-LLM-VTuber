# Open-LLM-VTuber

<<<<<<< HEAD
[![](https://dcbadge.limes.pink/api/server/3UDA8YFDXx)](https://discord.gg/3UDA8YFDXx) ![Static Badge](https://img.shields.io/badge/t41372%2FOpen--LLM--VTuber-%25230db7ed.svg?logo=docker&logoColor=blue&labelColor=white&color=blue&link=https%3A%2F%2Fhub.docker.com%2Fr%2Ft41372%2Fopen-llm-vtuber)
=======
[![](https://dcbadge.limes.pink/api/server/3UDA8YFDXx)](https://discord.gg/3UDA8YFDXx)  [![](https://img.shields.io/badge/t41372%2FOpen--LLM--VTuber-%25230db7ed.svg?logo=docker&logoColor=blue&labelColor=white&color=blue)](https://hub.docker.com/r/t41372/open-llm-vtuber)
>>>>>>> 80429c09

> :warning: **Read this if you are updating from an old version without the voice interruption feature**:
> The latest version changed how to open the live2d server and the backend: `server.py` now launches everything it needs (except the browser). To run with Live2D and the browser, launch `server.py` and open the web page in the browser. You no longer need to run `main.py` with the `server.py`. Running `server.py` assumes Live2D mode with the browser, and running `main.py` assumes no Live2D mode without the browser. In addition, options `MIC-IN-BROWSER` and `LIVE2D` in the configuration file no longer have any effects and have been deprecated due to the changes in the backend.

> :warning: This project is in its early stages and is currently under **active development**. Features are unstable, code is messy, and breaking changes will occur. The main goal of this stage is to build a minimum viable prototype using technologies that are easy to integrate.

> :warning: This project currently **has a lot of issues on Windows**. In theory, it should all work, but many people using Windows have many problems with many dependencies. I might fix those features in the future, but Windows support currently requires testing and debugging. If you have a Mac or a Linux machine, use them instead for the time being. Join the Discord server if you need help or to get updates about this project.

> :warning: If you want to run this program on a server and access it remotely on your laptop, the microphone on the front end will only launch in a secure context (a.k.a. https or localhost). See [MDN Web Doc](https://developer.mozilla.org/en-US/docs/Web/API/MediaDevices/getUserMedia). Therefore, you might want to configure https with a reverse proxy if you want to access the page on a remote machine (non-localhost).

Open-LLM-VTuber allows you to talk to (and interrupt!) any LLM locally by voice (hands-free) with a Live2D talking face. The LLM inference backend, speech recognition, and speech synthesizer are all designed to be swappable. This project can be configured to run offline on macOS, Linux, and Windows. Online LLM/ASR/TTS options are also supported.

Long-term memory with MemGPT can be configured to achieve perpetual chat, infinite* context length, and external data source.

This project started as an attempt to recreate the closed-source AI VTuber `neuro-sama` with open-source alternatives that can run offline on platforms other than Windows.


<img width="500" alt="demo-image" src="https://github.com/t41372/Open-LLM-VTuber/assets/36402030/fa363492-7c01-47d8-915f-f12a3a95942c"/>







https://github.com/user-attachments/assets/1a147c4c-68e6-4248-a429-47ef286cc9c8







### Why this project and not other similar projects on GitHub?
- It works on macOS
  - Many existing solutions display Live2D models with VTube Studio and achieve lip sync by routing desktop internal audio into VTube Studio and controlling the lips with that. On macOS, however, there is no easy way to let VTuber Studio listen to internal audio on the desktop.
  - Many existing solutions lack support for GPU acceleration on macOS, which makes them run slow on Mac.
- This project supports [MemGPT](https://github.com/cpacker/MemGPT) for perpetual chat. The chatbot remembers what you've said.
- No data leaves your computer if you wish to
  - You can choose local LLM/voice recognition/speech synthesis solutions; everything works offline. Tested on macOS.
- You can interrupt the LLM anytime with your voice without wearing headphones.






### Basic Features
- [x] Chat with any LLM by voice
- [x] Interrupt LLM with voice at any time
- [x] Choose your own LLM backend
- [x] Choose your own Speech Recognition & Text to Speech provider
- [x] Long-term memory
- [x] Live2D frontend

### Target Platform
- macOS
- Linux
- Windows

### Recent Feature Updates
- [Sep 1, 2024] Added voice interruption (and refactored the backend)
- [Jul 15, 2024] Added MeloTTS
- [Jul 15, 2024] Refactored llm and launch.py and reduced TTS latency
- [Jul 11, 2024] Added CosyVoiceTTS
- [Jul 11, 2024] Added FunASR with SenseVoiceSmall speech recognition model.
- [Jul 7, 2024] Totally untested Docker support with Nvidia GPU passthrough (no Mac, no AMD)
- [Jul 6, 2024] Support for Chinese 支持中文 and probably some other languages...
- [Jul 6, 2024] WhisperCPP with macOS GPU acceleration. Dramatically decreased latency on Mac
- ...

## Implemented Features

- Talk to LLM with voice. Offline.
- ~~RAG on chat history~~ *(temporarily removed)*

Currently supported LLM backend
- Any OpenAI-API-compatible backend, such as Ollama, Groq, LM Studio, OpenAI, and more.
- MemGPT (setup required)

Currently supported Speech recognition backend
- [FunASR](https://github.com/modelscope/FunASR), which support [SenseVoiceSmall](https://github.com/FunAudioLLM/SenseVoice) and many other models. (~~Local~~ Currently requires an internet connection for loading. Compute locally)
- [Faster-Whisper](https://github.com/SYSTRAN/faster-whisper) (Local)
- [Whisper-CPP](https://github.com/ggerganov/whisper.cpp) using the python binding [pywhispercpp](https://github.com/abdeladim-s/pywhispercpp) (Local, mac GPU acceleration can be configured)
- [Whisper](https://github.com/openai/whisper) (local)
- [Azure Speech Recognition](https://azure.microsoft.com/en-us/products/ai-services/speech-to-text) (API Key required)
- The microphone in the server terminal will be used by default. You can change the setting `MIC_IN_BROWSER` in the `conf.yaml` to move the microphone (and voice activation detection) to the browser (at the cost of latency, for now). You might want to use the microphone on your client (the browser) rather than the one on your server if you run the backend on a different machine or inside a VM or docker.

Currently supported Text to Speech backend
- [py3-tts](https://github.com/thevickypedia/py3-tts) (Local, it uses your system's default TTS engine)
- [meloTTS](https://github.com/myshell-ai/MeloTTS) (Local, fast)
- [bark](https://github.com/suno-ai/bark) (Local, very resource-consuming)
- [CosyVoice](https://github.com/FunAudioLLM/CosyVoice) (Local, very resource-consuming)
- [Edge TTS](https://github.com/rany2/edge-tts) (online, no API key required)
- [Azure Text-to-Speech](https://azure.microsoft.com/en-us/products/ai-services/text-to-speech) (online, API Key required)

Fast Text Synthesis
- Synthesize sentences as soon as they arrive, so there is no need to wait for the entire LLM response.
- Producer-consumer model with multithreading: Audio will be continuously synthesized in the background. They will be played one by one whenever the new audio is ready. The audio player will not block the audio synthesizer.

Live2D Talking face
- Change Live2D model with `config.yaml` (model needs to be listed in model_dict.json)
- Load local Live2D models. Check `doc/live2d.md` for documentation.
- Uses expression keywords in LLM response to control facial expression, so there is no additional model for emotion detection. The expression keywords are automatically loaded into the system prompt and excluded from the speech synthesis output.

live2d technical details
- Uses [guansss/pixi-live2d-display](https://github.com/guansss/pixi-live2d-display) to display live2d models in *browser*
- Uses WebSocket to control facial expressions and talking state between the server and the front end
- All the required packages are locally available, so the front end works offline. 
- You can load live2d models from a URL or the one stored locally in the `live2d-models` directory. The default `shizuku-local` is stored locally and works offline. If the URL property of the model in the model_dict.json is a URL rather than a path starting with `/live2d-models`, they will need to be fetched from the specified URL whenever the front end is opened. Read `doc/live2d.md` for documentation on loading your live2D model from local.
- Run the `server.py` to run the WebSocket communication server, open the `index.html` in the `./static` folder to open the front end, and run ~~`launch.py`~~ `main.py` to run the backend for LLM/ASR/TTS processing.

## Install & Usage

> **New installation instruction is being created [here](https://github.com/t41372/Open-LLM-VTuber/wiki)**


Install FFmpeg on your computer.

Clone this repository.

You need to have [Ollama](https://github.com/jmorganca/ollama) or any other OpenAI-API-Compatible backend ready and running. If you want to use MemGPT as your backend, scroll down to the MemGPT section.

Prepare the LLM of your choice. Edit the BASE_URL and MODEL in the project directory's `conf.yaml`.


This project was developed using Python `3.10.13` and is incompatible with Python versions lower than `3.9`. I strongly recommend creating a virtual Python environment like conda for this project (because the dependencies are a mess!). 

Run the following in the terminal to install the dependencies.

~~~shell
pip install -r requirements.txt # Run this in the project directory 
# Install Speech recognition dependencies and text-to-speech dependencies according to the instructions below
~~~

This project, by default, launches the audio interaction mode, meaning you can talk to the LLM by voice, and the LLM will talk back to you by voice.

Edit the `conf.yaml` for configurations. You can follow the configuration used in the demo video.

If you want to use live2d, run `server.py`. Open the page `localhost:12393` (you can change this) with your browser, and you are ready. Once the live2D model appears on the screen, it's ready to talk to you.

If you don't want the live2d, you can run `main.py` with Python for cli mode. 

Some models will be downloaded on your first launch, which may require an internet connection and may take a while.



### Update
Back up the configuration files `conf.yaml` if you've edited them, and then update the repo.
Or just clone the repo again and make sure to transfer your configurations. The configuration file will sometimes change because this project is still in its early stages. Be cautious when updating the program.




## Install Speech Recognition
Edit the ASR_MODEL settings in the `conf.yaml` to change the provider.

Here are the options you have for speech recognition:


`FunASR` (~~local~~) (Runs very fast even on CPU. Not sure how they did it)
- [FunASR](https://github.com/modelscope/FunASR?tab=readme-ov-file) is a Fundamental End-to-End Speech Recognition Toolkit from ModelScope that runs many ASR models. The result and speed are pretty good with the SenseVoiceSmall from [FunAudioLLM](https://github.com/FunAudioLLM/SenseVoice) at Alibaba Group.
- Install with `pip install -U funasr modelscope huggingface_hub`. Also, ensure you have torch (torch>=1.13) and torchaudio. Install them with `pip install torch torchaudio`
- It requires an internet connection on launch _even if the models are locally available_. See https://github.com/modelscope/FunASR/issues/1897

`Faster-Whisper` (local)
- Whisper, but faster. On macOS, it runs on CPU only, which is not so fast, but it's easy to use.

`WhisperCPP` (local) (runs super fast on a Mac if configured correctly)
- If you are on a Mac, read below for instructions on setting up WhisperCPP with coreML support. If you want to use CPU or Nvidia GPU, install the package by running `pip install pywhispercpp`.
- The whisper cpp python binding. It can run on coreML with configuration, which makes it very fast on macOS.
- On CPU or Nvidia GPU, it's probably slower than Faster-Whisper

WhisperCPP coreML configuration:
- Uninstall the original `pywhispercpp` if you have already installed it. We are building the package.
- Run `install_coreml_whisper.py` with Python to automatically clone and build the coreML-supported `pywhispercpp` for you.
- Prepare the appropriate coreML models.
  - You can either convert models to coreml according to the documentation on Whisper.cpp repo
  - ...or you can find some [magical huggingface repo](https://huggingface.co/chidiwilliams/whisper.cpp-coreml/tree/main) that happens to have those converted models. Just remember to decompress them. If the program fails to load the model, it will produce a segmentation fault.
  - You don't need to include those weird prefixes in the model name in the `conf.yaml`. For example, if the coreML model's name looks like `ggml-base-encoder.mlmodelc`, just put `base` into the `model_name` under `WhisperCPP` settings in the `conf.yaml`.

`Whisper` (local)
- Original Whisper from OpenAI. Install it with `pip install -U openai-whisper`
- The slowest of all. Added as an experiment to see if it can utilize macOS GPU. It didn't.

`AzureASR` (online, API Key required)
- Azure Speech Recognition. Install with `pip install azure-cognitiveservices-speech`.
- API key and internet connection are required.

## Install Speech Synthesis (text to speech)
Install the respective package and turn it on using the `TTS_MODEL` option in `conf.yaml`.

`pyttsx3TTS` (local, fast)
- Install with the command `pip install py3-tts`.
- This package will use the default TTS engine on your system. It uses `sapi5` on Windows, `nsss` on Mac, and `espeak` on other platforms.
- `py3-tts` is used instead of the more famous `pyttsx3` because `pyttsx3` seems unmaintained, and I couldn't get the latest version of `pyttsx3` working.

`meloTTS` (local, fast)

- Install MeloTTS according to their [documentation](https://github.com/myshell-ai/MeloTTS/blob/main/docs/install.md) (don't install via docker) (A nice place to clone the repo is the submodule folder, but you can put it wherever you want). If you encounter a problem related to `mecab-python`, try this [fork](https://github.com/polm/MeloTTS) (hasn't been merging into the main as of July 16, 2024).
- It's not the best, but it's definitely better than pyttsx3TTS, and it's pretty fast on my mac. I would choose this for now if I can't access the internet (and I would use edgeTTS if I have the internet).

`barkTTS` (local, slow)
- Install the pip package with this command `pip install git+https://github.com/suno-ai/bark.git` and turn it on in `conf.yaml`.
- The required models will be downloaded on the first launch.

`cosyvoiceTTS` (local, slow)
- Configure [CosyVoice](https://github.com/FunAudioLLM/CosyVoice) and launch the WebUI demo according to their documentation. 
- Edit `conf.yaml` to match your desired configurations. Check their WebUI and the API documentation on the WebUI to see the meaning of the configurations under the setting `cosyvoiceTTS` in the `conf.yaml`.

`edgeTTS` (online, no API key required)
- Install the pip package with this command `pip install edge-tts` and turn it on in `conf.yaml`.
- It sounds pretty good. Runs pretty fast.
- Remember to connect to the internet when using edge tts.

`AzureTTS` (online, API key required)
- See below

### Azure API for Speech Recognition and Speech to Text, API key needed

Create a file named `api_keys.py` in the project directory, paste the following text into the file, and fill in the API keys and region you gathered from your Azure account.

~~~python
# Azure API key
AZURE_API_Key="YOUR-API-KEY-GOES-HERE"

# Azure region
AZURE_REGION="YOUR-REGION"

# Choose the Text to speech model you want to use
AZURE_VOICE="en-US-AshleyNeural"
~~~



If you're using macOS, you need to enable the microphone permission of your terminal emulator (you run this program inside your terminal, right? Enable the microphone permission for your terminal). If you fail to do so, the speech recognition will not be able to hear you because it does not have permission to use your microphone.


## MemGPT
> MemGPT integration is very experimental and requires quite a lot of setup. In addition, MemGPT requires a powerful LLM (larger than 7b and quantization above Q5) with a lot of token footprint, which means it's a lot slower.
> MemGPT does have its own LLM endpoint for free, though. You can test things with it. Check their docs.

This project can use [MemGPT](https://github.com/cpacker/MemGPT) as its LLM backend. MemGPT enables LLM with long-term memory.

To use MemGPT, you need to have the MemGPT server configured and running. You can install it using `pip` or `docker` or run it on a different machine. Check their [GitHub repo](https://github.com/cpacker/MemGPT) and [official documentation](https://memgpt.readme.io/docs/index).

> :warning:
> I recommend you install MemGPT either in a separate Python virtual environment or in docker because there is currently a dependency conflict between this project and MemGPT (on fast API, it seems). You can check this issue [Can you please upgrade typer version in your dependancies #1382](https://github.com/cpacker/MemGPT/issues/1382).



Here is a checklist:
- Install memgpt
- Configure memgpt
- Run `memgpt` using `memgpt server` command. Remember to have the server running before launching Open-LLM-VTuber.
- Set up an agent either through its cli or web UI. Add your system prompt with the Live2D Expression Prompt and the expression keywords you want to use (find them in `model_dict.json`) into MemGPT
- Copy the `server admin password` and the `Agent id` into `./llm/memgpt_config.yaml`. *By the way, `agent id` is not the agent's name*.
- Set the `LLM_PROVIDER` to `memgpt` in `conf.yaml`. 
- Remember, if you use `memgpt`, all LLM-related configurations in `conf.yaml` will be ignored because `memgpt` doesn't work that way.



# Issues

`PortAudio` Missing
- Install `libportaudio2` to your computer via your package manager like apt



# Running in a Container [highly experimental]

:warning: This is highly experimental, but I think it works. Most of the time.

<<<<<<< HEAD
You can either build the image youself or pull it from the docker hub. ![Static Badge](https://img.shields.io/badge/t41372%2FOpen--LLM--VTuber-%25230db7ed.svg?logo=docker&logoColor=blue&labelColor=white&color=blue&link=https%3A%2F%2Fhub.docker.com%2Fr%2Ft41372%2Fopen-llm-vtuber)
=======
You can either build the image youself or pull it from the docker hub. [![](https://img.shields.io/badge/t41372%2FOpen--LLM--VTuber-%25230db7ed.svg?logo=docker&logoColor=blue&labelColor=white&color=blue)](https://hub.docker.com/r/t41372/open-llm-vtuber)
>>>>>>> 80429c09

- (but the image size is crazy large)
- The image on the docker hub might not updated as regularly as it can be. GitHub action can't build an image as big as this. I might look into other options.



Current issues:

- Large image size (~20GB), and will require more space because some models are optional and will be downloaded only when used.
- Nvidia GPU required (GPU passthrough limitation)
- [Nvidia Container Toolkit](https://docs.nvidia.com/datacenter/cloud-native/container-toolkit/latest/install-guide.html) needs to be configured for GPU passthrough.
- Some models will have to be downloaded again if you stop the container. (will be fixed)
- Don't build the image on an Arm machine. One of the dependencies (grpc, to be exact) will fail for some reason https://github.com/grpc/grpc/issues/34998. 
- And as mentioned before, you can't run it on a remote server unless the web page has https. That's because the web mic on the front end will only launch in a secure context (which means localhost or https environment only). 

Most of the asr and tts will be pre-installed. However, bark TTS and the original OpenAI Whisper (`Whisper`, not WhisperCPP) are NOT included in the default build process because they are huge (~8GB, which makes the whole container about 25GB). In addition, they don't deliver the best performance either. To include bark and/or whisper in the image, add the argument `--build-arg INSTALL_ORIGINAL_WHISPER=true --build-arg INSTALL_BARK=true` to the image build command.

Setup guide:

1. Review `conf.yaml` before building (currently burned into the image, I'm sorry):

2. Build the image:

 ```
 docker build -t open-llm-vtuber .
 ```

 (Grab a drink, this will take a while)

3. Grab a `conf.yaml` configuration file.
 Grab a `conf.yaml` file from this repo. Or you can get it directly from this [link](https://raw.githubusercontent.com/t41372/Open-LLM-VTuber/main/conf.yaml).

4. Run the container:

`$(pwd)/conf.yaml` should be the path of your `conf.yaml` file.

 ```
 docker run -it --net=host --rm -v $(pwd)/conf.yaml:/app/conf.yaml -p 12393:12393 open-llm-vtuber
 ```

5. Open localhost:12393 to test

# Development
(this project is in the active prototyping stage, so many things will change)

Some abbreviations used in this project:

- LLM: Large Language Model
- TTS: Text-to-speech, Speech Synthesis, Voice Synthesis
- ASR: Automatic Speech Recognition, Speech recognition, Speech to text, STT
- VAD: Voice Activation Detection

### Regarding sample rates

You can assume that the sample rate is 16000 throughout this project.

### Add support for new TTS providers
1. Implement `TTSInterface` defined in `tts/tts_interface.py`.
1. Add your new TTS provider into `tts_factory`: the factory to instantiate and return the tts instance.
1. Add configuration to `conf.yaml`. The dict with the same name will be passed into the constructor of your TTSEngine as kwargs.

### Add support for new Speech Recognition provider
1. Implement `ASRInterface` defined in `asr/asr_interface.py`.
2. Add your new ASR provider into `asr_factory`: the factory to instantiate and return the ASR instance.
3. Add configuration to `conf.yaml`. The dict with the same name will be passed into the constructor of your class as kwargs.

### Add support for new LLM provider
1. Implement `LLMInterface` defined in `llm/llm_interface.py`.
2. Add your new LLM provider into `llm_factory`: the factory to instantiate and return the LLM instance.
3. Add configuration to `conf.yaml`. The dict with the same name will be passed into the constructor of your class as kwargs.

# Acknowledgement
Awesome projects I learned from

- https://github.com/dnhkng/GlaDOS
- https://github.com/SchwabischesBauernbrot/unsuperior-ai-waifu
- https://codepen.io/guansss/pen/oNzoNoz
- https://github.com/Ikaros-521/AI-Vtuber
- https://github.com/zixiiu/Digital_Life_Server



## Star History

[![Star History Chart](https://api.star-history.com/svg?repos=t41372/open-llm-vtuber&type=Date)](https://star-history.com/#t41372/open-llm-vtuber&Date)




<|MERGE_RESOLUTION|>--- conflicted
+++ resolved
@@ -1,10 +1,6 @@
 # Open-LLM-VTuber
 
-<<<<<<< HEAD
-[![](https://dcbadge.limes.pink/api/server/3UDA8YFDXx)](https://discord.gg/3UDA8YFDXx) ![Static Badge](https://img.shields.io/badge/t41372%2FOpen--LLM--VTuber-%25230db7ed.svg?logo=docker&logoColor=blue&labelColor=white&color=blue&link=https%3A%2F%2Fhub.docker.com%2Fr%2Ft41372%2Fopen-llm-vtuber)
-=======
 [![](https://dcbadge.limes.pink/api/server/3UDA8YFDXx)](https://discord.gg/3UDA8YFDXx)  [![](https://img.shields.io/badge/t41372%2FOpen--LLM--VTuber-%25230db7ed.svg?logo=docker&logoColor=blue&labelColor=white&color=blue)](https://hub.docker.com/r/t41372/open-llm-vtuber)
->>>>>>> 80429c09
 
 > :warning: **Read this if you are updating from an old version without the voice interruption feature**:
 > The latest version changed how to open the live2d server and the backend: `server.py` now launches everything it needs (except the browser). To run with Live2D and the browser, launch `server.py` and open the web page in the browser. You no longer need to run `main.py` with the `server.py`. Running `server.py` assumes Live2D mode with the browser, and running `main.py` assumes no Live2D mode without the browser. In addition, options `MIC-IN-BROWSER` and `LIVE2D` in the configuration file no longer have any effects and have been deprecated due to the changes in the backend.
@@ -278,11 +274,7 @@
 
 :warning: This is highly experimental, but I think it works. Most of the time.
 
-<<<<<<< HEAD
-You can either build the image youself or pull it from the docker hub. ![Static Badge](https://img.shields.io/badge/t41372%2FOpen--LLM--VTuber-%25230db7ed.svg?logo=docker&logoColor=blue&labelColor=white&color=blue&link=https%3A%2F%2Fhub.docker.com%2Fr%2Ft41372%2Fopen-llm-vtuber)
-=======
 You can either build the image youself or pull it from the docker hub. [![](https://img.shields.io/badge/t41372%2FOpen--LLM--VTuber-%25230db7ed.svg?logo=docker&logoColor=blue&labelColor=white&color=blue)](https://hub.docker.com/r/t41372/open-llm-vtuber)
->>>>>>> 80429c09
 
 - (but the image size is crazy large)
 - The image on the docker hub might not updated as regularly as it can be. GitHub action can't build an image as big as this. I might look into other options.
